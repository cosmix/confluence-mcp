{
  "name": "confluence-mcp",
  "version": "1.0.0",
  "description": "Confluence MCP Server",
  "module": "index.ts",
  "type": "module",
  "scripts": {
    "build": "vite build && chmod +x dist/index.js",
    "start": "bun dist/index.js",
    "dev": "bun --watch src/index.ts",
    "test": "bun test",
    "test:watch": "bun test --watch",
    "prepare": "husky"
  },
  "keywords": [
    "mcp",
    "confluence",
    "typescript",
    "bun"
  ],
  "author": "Dimosthenis Kaponis",
  "license": "MIT",
  "devDependencies": {
    "@types/bun": "^1.2.12",
    "@types/node": "^22.15.3",
    "husky": "^9.1.7",
    "lint-staged": "^15.5.1",
    "prettier": "^3.5.3",
    "vite": "^6.3.5",
    "vite-plugin-dts": "^4.5.3",
    "vitest": "^3.1.3"
  },
  "peerDependencies": {
    "typescript": "^5.8.3"
  },
  "dependencies": {
<<<<<<< HEAD
    "@modelcontextprotocol/sdk": "^1.9.0",
    "sanitize-html": "^2.15.0"
=======
    "@modelcontextprotocol/sdk": "^1.11.0"
>>>>>>> 6c4fc777
  },
  "lint-staged": {
    "*.{js,jsx,ts,tsx,json,css,md}": "prettier --write"
  }
}<|MERGE_RESOLUTION|>--- conflicted
+++ resolved
@@ -34,12 +34,8 @@
     "typescript": "^5.8.3"
   },
   "dependencies": {
-<<<<<<< HEAD
-    "@modelcontextprotocol/sdk": "^1.9.0",
-    "sanitize-html": "^2.15.0"
-=======
+    "sanitize-html": "^2.15.0",
     "@modelcontextprotocol/sdk": "^1.11.0"
->>>>>>> 6c4fc777
   },
   "lint-staged": {
     "*.{js,jsx,ts,tsx,json,css,md}": "prettier --write"
