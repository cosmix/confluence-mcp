--- conflicted
+++ resolved
@@ -24,13 +24,8 @@
     "@types/bun": "^1.2.18",
     "@types/node": "^22.15.19",
     "husky": "^9.1.7",
-<<<<<<< HEAD
     "lint-staged": "^16.1.2",
-    "prettier": "^3.5.3",
-=======
-    "lint-staged": "^16.0.0",
     "prettier": "^3.6.2",
->>>>>>> b3b298d4
     "vite": "^7.0.4",
     "vitest": "^3.1.4",
     "vite-plugin-dts": "^4.5.4"
